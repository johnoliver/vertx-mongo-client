--- conflicted
+++ resolved
@@ -1,9 +1,6 @@
 package io.vertx.ext.mongo;
 
-<<<<<<< HEAD
-=======
 import io.vertx.core.*;
->>>>>>> f61ea7b6
 import io.vertx.core.json.JsonArray;
 import io.vertx.core.json.JsonObject;
 import io.vertx.test.core.TestUtils;
@@ -14,6 +11,7 @@
 import java.time.Instant;
 import java.util.*;
 import java.util.concurrent.CountDownLatch;
+import java.util.concurrent.atomic.AtomicInteger;
 import java.util.function.Consumer;
 
 import static io.vertx.ext.mongo.WriteOption.ACKNOWLEDGED;
@@ -844,8 +842,7 @@
     await();
   }
 
-<<<<<<< HEAD
-=======
+
   @Test
   public void testContexts() {
     vertx.runOnContext(v -> {
@@ -867,82 +864,5 @@
     await();
   }
 
-  protected JsonObject createDoc() {
-    return new JsonObject().put("foo", "bar").put("num", 123).put("big", true).putNull("nullentry").
-      put("arr", new JsonArray().add("x").add(true).add(12).add(1.23).addNull().add(new JsonObject().put("wib", "wob"))).
-      put("date", new JsonObject().put("$date", "2015-05-30T22:50:02Z")).
-      put("object_id", new JsonObject().put("$oid", new ObjectId().toHexString())).
-      put("other", new JsonObject().put("quux", "flib").put("myarr",
-        new JsonArray().add("blah").add(true).add(312)));
-  }
-
-  protected JsonObject createDoc(int num) {
-    return new JsonObject().put("foo", "bar" + (num != -1 ? num : "")).put("num", 123).put("big", true).putNull("nullentry").
-      put("arr", new JsonArray().add("x").add(true).add(12).add(1.23).addNull().add(new JsonObject().put("wib", "wob"))).
-      put("date", new JsonObject().put("$date", "2015-05-30T22:50:02Z")).
-      put("object_id", new JsonObject().put("$oid", new ObjectId().toHexString())).
-      put("other", new JsonObject().put("quux", "flib").put("myarr",
-        new JsonArray().add("blah").add(true).add(312)));
-  }
-
-  protected void insertDocs(String collection, int num, Handler<AsyncResult<Void>> resultHandler) {
-    if (num != 0) {
-      AtomicInteger cnt = new AtomicInteger();
-      for (int i = 0; i < num; i++) {
-        JsonObject doc = createDoc(i);
-        mongoClient.insert(collection, doc, ar -> {
-          if (ar.succeeded()) {
-            if (cnt.incrementAndGet() == num) {
-              resultHandler.handle(Future.succeededFuture());
-            }
-          } else {
-            resultHandler.handle(Future.failedFuture(ar.cause()));
-          }
-        });
-      }
-    } else {
-      resultHandler.handle(Future.succeededFuture());
-    }
-  }
-
-  protected void dropCollections(CountDownLatch latch) {
-    // Drop all the collections in the db
-    mongoClient.getCollections(onSuccess(list -> {
-      AtomicInteger collCount = new AtomicInteger();
-      List<String> toDrop = getOurCollections(list);
-      int count = toDrop.size();
-      if (!toDrop.isEmpty()) {
-        for (String collection : toDrop) {
-          mongoClient.dropCollection(collection, onSuccess(v -> {
-            if (collCount.incrementAndGet() == count) {
-              latch.countDown();
-            }
-          }));
-        }
-      } else {
-        latch.countDown();
-      }
-    }));
-  }
-
-  protected List<String> getOurCollections(List<String> colls) {
-    List<String> ours = new ArrayList<>();
-    for (String coll : colls) {
-      if (coll.startsWith("ext-mongo")) {
-        ours.add(coll);
-      }
-    }
-    return ours;
-  }
-
-
-  protected String randomCollection() {
-    return "ext-mongo" + TestUtils.randomAlphaString(20);
-  }
-
-
-
-
-
->>>>>>> f61ea7b6
+
 }